import os
import cv2
import json
import numpy as np
import pandas as pd
import matplotlib.pyplot as plt
from glob import glob
from scipy import stats
from skimage.feature import graycomatrix, graycoprops
from math import pi, cos, sin, radians, sqrt
import tkinter as tk
from tkinter import filedialog, ttk, messagebox
from PIL import Image, ImageTk
import threading

class ParathyroidTumorAnalyzer:
    def __init__(self, image_dir, json_dir, output_dir, px_per_mm=19, progress_callback=None):
        """
        初始化分析器
        
        Args:
            image_dir (str): 原始影像的目錄
            json_dir (str): labelme標註JSON檔案的目錄
            output_dir (str): 結果輸出目錄
            px_per_mm (float): 像素到毫米的轉換比例，默認1mm=19px
            progress_callback (callable, optional): 用於更新進度的回調函數
        """
        self.image_dir = image_dir
        self.json_dir = json_dir
        self.output_dir = output_dir
        self.px_per_mm = px_per_mm  # 像素到毫米的轉換比例
        self.progress_callback = progress_callback
        
        # 創建輸出目錄（如果不存在）
        if not os.path.exists(output_dir):
            os.makedirs(output_dir)
        if not os.path.exists(os.path.join(output_dir, "visualizations")):
            os.makedirs(os.path.join(output_dir, "visualizations"))
        
        # 用於存儲所有結果的列表
        self.results = []
        self.processed_images = []
        
    def analyze_all_images(self):
        """分析所有的標註影像"""
        # 取得所有JSON檔案
        json_files = glob(os.path.join(self.json_dir, "*.json"))
        total_files = len(json_files)
        
        # 預先載入所有JSON檔案，避免重複讀取
        json_cache = {}
        for json_file in json_files:
            base_name = os.path.basename(json_file).replace(".json", "")
            try:
                with open(json_file, 'r', encoding='utf-8') as f:
                    json_cache[base_name] = json.load(f)
            except Exception as e:
                print(f"Error loading JSON file {json_file}: {str(e)}")
                if self.progress_callback:
                    self.progress_callback(0, total_files, f"Error loading JSON: {base_name}")
        
        for idx, json_file in enumerate(json_files):
            # 從JSON檔案名稱中獲取對應的影像檔案名稱
            base_name = os.path.basename(json_file).replace(".json", "")
            image_file = os.path.join(self.image_dir, f"{base_name}.jpg")
            
            # 如果找不到JPG格式，嘗試PNG格式
            if not os.path.exists(image_file):
                image_file = os.path.join(self.image_dir, f"{base_name}.png")
            
            if os.path.exists(image_file) and base_name in json_cache:
                if self.progress_callback:
                    self.progress_callback(idx, total_files, f"Processing image: {base_name}")
                self.analyze_image(image_file, json_cache[base_name], base_name)
                self.processed_images.append(os.path.join(self.output_dir, "visualizations", f"{base_name}_analysis.png"))
            else:
                if self.progress_callback:
                    self.progress_callback(idx, total_files, f"Image file not found: {base_name}")
        
        # 現在只在這裡保存CSV結果，避免重複
        self.save_results_to_csv()
        
    def calculate_glcm_features(self, roi_gray, mask):
        """計算灰度共生矩陣(GLCM)的紋理特徵"""
        try:
            # 確保ROI區域足夠大以計算GLCM
            if np.count_nonzero(mask) > 25:  # 至少需要5x5的區域
                # 僅提取包含腫瘤的區域的最小矩形
                y_indices, x_indices = np.where(mask > 0)
                top, bottom = np.min(y_indices), np.max(y_indices)
                left, right = np.min(x_indices), np.max(x_indices)
                
                # 確保提取區域至少有2x2的大小，否則GLCM計算會失敗
                if right - left < 1 or bottom - top < 1:
                    raise ValueError("ROI too small for GLCM calculation")
                
                # 提取ROI
                roi_small = roi_gray[top:bottom+1, left:right+1]
                mask_small = mask[top:bottom+1, left:right+1]
                
                # 創建一個只包含腫瘤區域的圖像
                roi_tumor_only = np.zeros_like(roi_small)
                roi_tumor_only[mask_small > 0] = roi_small[mask_small > 0]
                
                # 縮放灰度範圍到較少的級別以避免稀疏GLCM
                levels = 8
                roi_rescaled = (roi_tumor_only // (256 // levels)).astype(np.uint8)
                
                # 移除所有零值像素（不屬於腫瘤區域）
                non_zero_mask = roi_rescaled > 0
                
                # 如果非零部分太小，則無法計算GLCM
                if np.count_nonzero(non_zero_mask) < 4:  # 至少需要2x2的有效區域
                    raise ValueError("Effective ROI too small for GLCM calculation")
                
                # 計算GLCM (距離=1, 方向=[0, 45, 90, 135]度)
                # 注意：不使用mask參數，因為我們已經提取了只包含腫瘤的區域
                glcm = graycomatrix(roi_rescaled, [1], [0, np.pi/4, np.pi/2, 3*np.pi/4], 
                                   levels=levels, symmetric=True, normed=True)
                
                # 計算GLCM屬性
                contrast = np.mean(graycoprops(glcm, 'contrast')[0])
                homogeneity = np.mean(graycoprops(glcm, 'homogeneity')[0])
                energy = np.mean(graycoprops(glcm, 'energy')[0])
                correlation = np.mean(graycoprops(glcm, 'correlation')[0])
                dissimilarity = np.mean(graycoprops(glcm, 'dissimilarity')[0])
                ASM = np.mean(graycoprops(glcm, 'ASM')[0])
                
                # 計算熵
                # 首先將GLCM平坦化並移除零元素
                glcm_flat = glcm.flatten()
                glcm_flat = glcm_flat[glcm_flat > 0]
                entropy = -np.sum(glcm_flat * np.log2(glcm_flat)) if len(glcm_flat) > 0 else np.nan
            else:
                raise ValueError("ROI too small for GLCM calculation")
        except Exception as e:
            print(f"Error in GLCM calculation: {e}")
            contrast = homogeneity = energy = correlation = dissimilarity = ASM = entropy = np.nan
            
        return {
            'GLCM_Contrast': contrast,
            'GLCM_Homogeneity': homogeneity,
            'GLCM_Energy': energy,
            'GLCM_Correlation': correlation, 
            'GLCM_Dissimilarity': dissimilarity,
            'GLCM_ASM': ASM,
            'GLCM_Entropy': entropy
        }
        
    def calculate_ellipse_features(self, points):
        """計算擬合橢圓的特徵"""
        if len(points) < 5:  # 至少需要5個點才能擬合橢圓
            return {
                'Ellipse_Area': np.nan,
                'Ellipse_Perimeter': np.nan,
                'Ellipse_MajorAxis': np.nan,
                'Ellipse_MajorAxis_mm': np.nan,
                'Ellipse_MinorAxis': np.nan,
                'Ellipse_MajorAxis_Angle': np.nan,
                'Ellipse_MinorAxis_Angle': np.nan
            }
            
        try:
            # 使用OpenCV的擬合橢圓函數
            ellipse = cv2.fitEllipse(points)
            center, axes, angle = ellipse
            
            # 獲取長軸和短軸
            a, b = axes[0] / 2, axes[1] / 2  # 除以2轉為半長軸和半短軸
            major_axis = max(a, b) * 2
            minor_axis = min(a, b) * 2
            
            # 計算橢圓面積
            ellipse_area = pi * a * b
            
            # 使用Ramanujan公式近似計算橢圓周長
            h = ((a - b) ** 2) / ((a + b) ** 2)
            ellipse_perimeter = pi * (a + b) * (1 + 3*h / (10 + sqrt(4 - 3*h)))
            
            # 確定長軸角度 - OpenCV返回的是水平方向逆時針到主軸的角度
            if a >= b:  # 如果水平軸是長軸
                major_angle = angle
            else:  # 如果垂直軸是長軸
                major_angle = angle + 90
                
            # 規範化角度到0-180度
            major_angle = major_angle % 180
            
            # 短軸角度總是與長軸垂直
            minor_angle = (major_angle + 90) % 180

            px_to_mm = 1.0 / self.px_per_mm  # 1mm=19px
            
            major_axis_mm = major_axis * px_to_mm
            
            return {
                'Ellipse_Area': ellipse_area,
                'Ellipse_Perimeter': ellipse_perimeter,
                'Ellipse_MajorAxis': major_axis,
                'Ellipse_MajorAxis_mm': major_axis_mm,
                'Ellipse_MinorAxis': minor_axis,
                'Ellipse_MajorAxis_Angle': major_angle,
                'Ellipse_MinorAxis_Angle': minor_angle
            }
        except Exception as exc:
            print(f"Error calculating ellipse features: {str(exc)}")
            return {
                'Ellipse_Area': np.nan,
                'Ellipse_Perimeter': np.nan,
                'Ellipse_MajorAxis': np.nan,
                'Ellipse_MajorAxis_mm': np.nan,
                'Ellipse_MinorAxis': np.nan,
                'Ellipse_MajorAxis_Angle': np.nan,
                'Ellipse_MinorAxis_Angle': np.nan
            }
            
    def calculate_shape_features(self, mask, points):
        """計算形狀特徵"""
        area = cv2.countNonZero(mask)
        perimeter = cv2.arcLength(points, True)
        
        # 計算圓形度 (4π * Area / Perimeter2)
        circularity = 4 * pi * area / (perimeter ** 2) if perimeter > 0 else np.nan
        
        # 計算凸包
        hull = cv2.convexHull(points)
        hull_area = cv2.contourArea(hull)
        hull_perimeter = cv2.arcLength(hull, True)
        
        # 計算凸性 (Convexity) = 凸包周長 / 實際周長
        convexity = hull_perimeter / perimeter if perimeter > 0 else np.nan
        
        # 計算凹陷指數 (Solidity) = 區域面積 / 凸包面積
        solidity = area / hull_area if hull_area > 0 else np.nan
        solidity = 1.0 if solidity > 1 else solidity
        
        # 計算邊界不規則度 (Irregularity Index) = 實際周長 / 凸包周長
        irregularity = perimeter / hull_perimeter if hull_perimeter > 0 else np.nan
        
        # 計算長寬比 (使用外接矩形)
        x, y, w, h = cv2.boundingRect(points)
        if w >= h:
            aspect_ratio = w / h
        elif w < h:
            aspect_ratio = h / w
        else:
            aspect_ratio = np.nan
        
        # 計算費內特直徑 (Feret's Diameter) - 對象兩點之間的最大距離
        # 計算所有點對之間的最大距離
        max_distance = 0
        for i in range(len(points)):
            for j in range(i + 1, len(points)):
                dist = np.sqrt((points[i][0][0] - points[j][0][0])**2 + (points[i][0][1] - points[j][0][1])**2)
                if dist > max_distance:
                    max_distance = dist
        
        # 補充區域分數 (Area Fraction) - 區域面積與外接矩形面積的比率
        area_fraction = area / (w * h) if (w * h) > 0 else np.nan
        
        return {
            'Circularity': circularity,
            'Aspect_Ratio': aspect_ratio,
            'Irregularity_Index': irregularity,
            'Convexity': convexity,
            'Solidity': solidity,
            'Ferets_Diameter': max_distance,
            'Area_Fraction': area_fraction
        }
        
    def analyze_image(self, image_path, annotation_data, base_name):
        """
        分析單一影像及其標註
        
        Args:
            image_path (str): 影像檔案路徑
            annotation_data (dict): 解析後的標註數據
            base_name (str): 檔案基本名稱（不含副檔名）
        """
        # 讀取影像
        image = cv2.imread(image_path)
        if image is None:
            print(f"Cannot read image: {image_path}")
            return
            
        # 將BGR轉為RGB用於顯示
        image_rgb = cv2.cvtColor(image, cv2.COLOR_BGR2RGB)
        
        # 將彩色影像轉為灰階
        gray_image = cv2.cvtColor(image, cv2.COLOR_BGR2GRAY)
        
        # 創建可視化結果
        visualization = image_rgb.copy()
        
        # 為右上角文字信息預留空間
        info_texts = []
        
        # 處理每個標註的區域
        for idx, shape in enumerate(annotation_data['shapes']):
            if shape['shape_type'] == 'polygon':
                # 獲取多邊形的點
                points = np.array(shape['points'], dtype=np.int32)
                
                # 創建遮罩
                mask = np.zeros(gray_image.shape, dtype=np.uint8)
                cv2.fillPoly(mask, [points], 255)
                
                # 計算區域的面積（像素數）
                area_pixels = cv2.countNonZero(mask)
                
                # 計算灰階區域的統計數據
                roi_gray = cv2.bitwise_and(gray_image, mask)
                
                # 只考慮遮罩內的像素點
                roi_pixels = roi_gray[mask > 0]
                
                if len(roi_pixels) > 0:
                    # 二值化處理（使用Otsu's方法自動選擇閾值）
                    _, binary = cv2.threshold(roi_gray, 0, 255, cv2.THRESH_BINARY + cv2.THRESH_OTSU)
                    
                    # 計算二值化後的區域內的統計數據
                    binary_roi = binary[mask > 0]
                    
                    # 1. 基本亮度統計
                    mean_intensity = np.mean(roi_pixels)
                    median_intensity = np.median(roi_pixels)
                    max_intensity = np.max(roi_pixels)
                    min_intensity = np.min(roi_pixels)
                    std_intensity = np.std(roi_pixels)
                    binary_mean = np.mean(binary_roi)
                    
                    # 2. 計算高階統計量
                    skewness = stats.skew(roi_pixels) if len(roi_pixels) > 2 else np.nan
                    kurtosis = stats.kurtosis(roi_pixels) if len(roi_pixels) > 3 else np.nan
                    
                    # 3. 將多邊形點轉換為可用於輪廓分析的格式
                    contour_points = points.reshape(-1, 1, 2)
                    
                    # 4. 計算形狀特徵
                    shape_features = self.calculate_shape_features(mask, contour_points)
                    
                    # 5. 計算橢圓特徵
                    ellipse_features = self.calculate_ellipse_features(contour_points)
                    
                    # 6. 計算紋理特徵 (GLCM)
                    glcm_features = self.calculate_glcm_features(gray_image, mask)
                    
                    # 7. 將數值標準化 (Z-分數)
                    # if len(roi_pixels) > 1:
                    #     z_scores = (roi_pixels - np.mean(roi_pixels)) / np.std(roi_pixels)
                    #     normalized_intensity = np.mean(z_scores)
                    # else:
                    #     normalized_intensity = np.nan
                    
                    # 計算多邊形的周長和面積
                    perimeter = cv2.arcLength(contour_points, True)
                    area_pixels = cv2.countNonZero(mask)
                    
                    # 轉換為毫米單位 (使用用戶自定義的轉換比例)
                    px_to_mm = 1.0 / self.px_per_mm  # 例如，如果1mm=19px
                    perimeter_mm = perimeter * px_to_mm
                    # 面積轉換需要平方關係
                    area_mm = area_pixels * (px_to_mm ** 2)
                    
                    # 儲存結果
                    tumor_id = f"{base_name}_tumor_{idx+1}"
                    result_dict = {
                        'Image': base_name,
                        'Tumor_ID': tumor_id,
                        'Area_Pixels': area_pixels,
                        'Area_mm2': area_mm,
                        'Perimeter_Pixels': perimeter,
                        'Perimeter_mm': perimeter_mm,
                        # 基本亮度統計
                        'Mean_Intensity': mean_intensity,
                        'Median_Intensity': median_intensity,
                        'Min_Intensity': min_intensity,
                        'Max_Intensity': max_intensity,
                        'Std_Intensity': std_intensity,
                        'Binary_Mean_Intensity': binary_mean,
                        # 高階統計量
                        'Skewness': skewness,
                        'Kurtosis': kurtosis,
                        # 'Normalized_Intensity': normalized_intensity,
                    }
                    
                    # 合併所有特徵
                    result_dict.update(shape_features)
                    result_dict.update(ellipse_features)
                    result_dict.update(glcm_features)
                    
                    self.results.append(result_dict)
                    
                    # 在可視化影像上畫出區域輪廓
                    cv2.polylines(visualization, [contour_points], True, (255, 0, 0), 2)
                    
                    # 在腫瘤中心顯示ID
                    centroid = np.mean(points, axis=0, dtype=np.int32)
                    cv2.putText(visualization, f"{idx+1}", 
                               (centroid[0], centroid[1]), 
                               cv2.FONT_HERSHEY_SIMPLEX, 0.9, (255, 255, 255), 2)
                    
                    # 收集這個腫瘤的信息，稍後統一顯示在右上角
                    angle_info = "N/A"
                    major_axis_mm = "N/A"
                    if not np.isnan(ellipse_features['Ellipse_MajorAxis']):
                        # 直接使用橢圓特徵計算中的角度，確保一致性
                        major_angle = ellipse_features['Ellipse_MajorAxis_Angle']
                        angle_info = f"Angle: {major_angle:.1f} deg"
                        major_axis_mm = f"MajorAxis: {ellipse_features['Ellipse_MajorAxis_mm']:.2f} mm"
                    
                    # 收集完整的信息
                    info_text = {
                        'id': idx+1,
                        'text': [
                            f"ID: {idx+1}",
                            f"Area: {area_mm:.2f} mm2",  # 顯示毫米單位的面積
                            f"Perimeter: {perimeter_mm:.2f} mm",  # 顯示毫米單位的周長
                            major_axis_mm,
                            angle_info
                        ]
                    }
                    info_texts.append(info_text)
                    
                    # 擬合橢圓並繪製
                    if not np.isnan(ellipse_features['Ellipse_MajorAxis']):
                        try:
                            ellipse = cv2.fitEllipse(contour_points)
                            center, axes, angle = ellipse
                            
                            # 繪製橢圓輪廓
                            cv2.ellipse(visualization, ellipse, (0, 255, 0), 2)
                            
                            # 確定長軸和短軸
                            width, height = axes
                            if width > height:
                                # 寬度大於高度，寬度是長軸
                                major_axis_length = width / 2
                                minor_axis_length = height / 2
                                # 角度已經是相對於長軸的，不需調整
                                major_angle_rad = radians(angle)
                                display_angle = angle
                            else:
                                # 高度大於寬度，高度是長軸
                                major_axis_length = height / 2
                                minor_axis_length = width / 2
                                # 角度需要調整90度，使其相對於長軸
                                major_angle_rad = radians(angle + 90)
                                display_angle = angle + 90
                                # 保持角度在0-180範圍內
                                if display_angle >= 180:
                                    display_angle -= 180
                            
                            # 計算長軸的端點
                            x1 = int(center[0] - major_axis_length * cos(major_angle_rad))
                            y1 = int(center[1] - major_axis_length * sin(major_angle_rad))
                            x2 = int(center[0] + major_axis_length * cos(major_angle_rad))
                            y2 = int(center[1] + major_axis_length * sin(major_angle_rad))
                            
                            # 繪製長軸
                            cv2.line(visualization, (x1, y1), (x2, y2), (0, 0, 255), 2)
                            
                            # 短軸的角度總是比長軸的角度多90度
                            minor_angle_rad = major_angle_rad + pi/2
                            
                            # 計算短軸的端點
                            x3 = int(center[0] - minor_axis_length * cos(minor_angle_rad))
                            y3 = int(center[1] - minor_axis_length * sin(minor_angle_rad))
                            x4 = int(center[0] + minor_axis_length * cos(minor_angle_rad))
                            y4 = int(center[1] + minor_axis_length * sin(minor_angle_rad))
                            
                            # 繪製短軸
                            cv2.line(visualization, (x3, y3), (x4, y4), (255, 255, 0), 2)
                            
                            # 更新角度信息
                            angle_info = f"Angle: {display_angle:.1f} deg"
                            
                            # 繪製水平參考線以顯示夾角（用點線模擬虛線效果）
                            line_length = max(major_axis_length, 100)
                            # 用多段短線模擬虛線效果
                            dash_length = 10
                            gap_length = 5
                            start_x = int(center[0] - line_length)
                            end_x = int(center[0] + line_length)
                            y = int(center[1])
                            
                            for x in range(start_x, end_x, dash_length + gap_length):
                                line_end = min(x + dash_length, end_x)
                                cv2.line(visualization, (x, y), (line_end, y), (255, 0, 255), 1)
                            
                        except Exception as e:
                            print(f"Error drawing ellipse: {e}")
        
        # 在右上角顯示所有腫瘤的信息
        font = cv2.FONT_HERSHEY_SIMPLEX
        y_offset = 30
        padding = 10
        
        for info in info_texts:
            # 計算這個信息塊的高度
            block_height = len(info['text']) * 30
            
            # 在右上角顯示每一行信息
            for i, line in enumerate(info['text']):
                if line:  # 只顯示非空行
                    cv2.putText(visualization, line, 
                              (visualization.shape[1] - 300, y_offset + i * 30), 
                              font, 0.7, (255, 255, 255), 2)
            
            # 更新下一個信息塊的y起始位置
            y_offset += block_height + padding
        
        # 保存可視化結果
        vis_path = os.path.join(self.output_dir, "visualizations", f"{base_name}_analysis.png")
        plt.figure(figsize=(12, 8))
        plt.imshow(visualization)
        plt.title(f"Parathyroid Tumor Analysis - {base_name}")
        plt.axis('off')
        plt.tight_layout()
        plt.savefig(vis_path, dpi=300)
        plt.close()
        
    def save_results_to_csv(self):
        """將所有分析結果保存到CSV檔案"""
        if self.results:
            csv_path = os.path.join(self.output_dir, "parathyroid_analysis_results.csv")
            df = pd.DataFrame(self.results)
            df.to_csv(csv_path, index=False)
            print(f"Analysis results saved to: {csv_path}")
            return csv_path
        else:
            print("No analyzable images found")
            return None


class ParathyroidAnalyzerGUI:
    def __init__(self, master):
        self.master = master
        self.master.title("Parathyroid Analyzer")
        self.master.geometry("900x700")
        # 允許調整窗口大小
        
        # 拖拽相關變量
        self.drag_data = {"x": 0, "y": 0, "dragging": False}
        self.image_item = None  # 保存Canvas上的圖片項目ID
        self.can_drag = False  # 標記是否可以拖動 (只有在放大時才能拖動)
        
        # 設定默認目錄和轉換比例
        self.image_dir = tk.StringVar(value=os.path.join(os.getcwd(), "images"))
        self.json_dir = tk.StringVar(value=os.path.join(os.getcwd(), "annotations"))
        self.output_dir = tk.StringVar(value=os.path.join(os.getcwd(), "results"))
        self.px_to_mm_ratio = tk.StringVar(value="19")  # 預設1mm=19px
        
        self.create_widgets()
        self.center_window()
        
        # 分析結果
        self.results_csv = None
        self.current_image_index = 0
        self.processed_images = []
        self.current_zoom = 1.0
        self.original_image = None
        
    def center_window(self):
        self.master.update_idletasks()
        width = self.master.winfo_width()
        height = self.master.winfo_height()
        x = (self.master.winfo_screenwidth() // 2) - (width // 2)
        y = (self.master.winfo_screenheight() // 2) - (height // 2)
        self.master.geometry('{}x{}+{}+{}'.format(width, height, x, y))
    
    def create_widgets(self):
        # 創建主框架
        main_frame = ttk.Frame(self.master, padding="10")
        main_frame.pack(fill=tk.BOTH, expand=True)
        
        # 左側面板 - 設置和控制
        left_frame = ttk.Frame(main_frame, padding="5", borderwidth=2, relief="groove")
        left_frame.pack(side=tk.LEFT, fill=tk.Y, expand=False, padx=(0, 10))
        
        # 右側面板 - 顯示區域
        right_frame = ttk.Frame(main_frame, padding="5")
        right_frame.pack(side=tk.LEFT, fill=tk.BOTH, expand=True)
        
        #---------- 左側面板內容 ----------#
        # 標題
        title_label = ttk.Label(left_frame, text="Parathyroid Analyzer", font=("Arial", 12, "bold"))
        title_label.pack(pady=(0, 15))
        
        # 路徑設置區域
        path_frame = ttk.LabelFrame(left_frame, text="Path Settings", padding=10)
        path_frame.pack(fill=tk.X, padx=5, pady=5)
        
        # 影像目錄
        ttk.Label(path_frame, text="Image Directory:").pack(anchor=tk.W)
        image_path_frame = ttk.Frame(path_frame)
        image_path_frame.pack(fill=tk.X, pady=(0, 5))
        ttk.Entry(image_path_frame, textvariable=self.image_dir).pack(side=tk.LEFT, fill=tk.X, expand=True)
        ttk.Button(image_path_frame, text="Browse", command=self.browse_image_dir).pack(side=tk.RIGHT, padx=(5, 0))
        
        # 標註目錄
        ttk.Label(path_frame, text="Annotation Directory:").pack(anchor=tk.W)
        json_path_frame = ttk.Frame(path_frame)
        json_path_frame.pack(fill=tk.X, pady=(0, 5))
        ttk.Entry(json_path_frame, textvariable=self.json_dir).pack(side=tk.LEFT, fill=tk.X, expand=True)
        ttk.Button(json_path_frame, text="Browse", command=self.browse_json_dir).pack(side=tk.RIGHT, padx=(5, 0))
        
        # 輸出目錄
        ttk.Label(path_frame, text="Output Directory:").pack(anchor=tk.W)
        output_path_frame = ttk.Frame(path_frame)
        output_path_frame.pack(fill=tk.X, pady=(0, 5))
        ttk.Entry(output_path_frame, textvariable=self.output_dir).pack(side=tk.LEFT, fill=tk.X, expand=True)
        ttk.Button(output_path_frame, text="Browse", command=self.browse_output_dir).pack(side=tk.RIGHT, padx=(5, 0))
        
        # 像素到毫米的轉換比例
        ttk.Label(path_frame, text="Conversion Ratio (1mm = ? px):").pack(anchor=tk.W)
        ratio_frame = ttk.Frame(path_frame)
        ratio_frame.pack(fill=tk.X)
        ttk.Entry(ratio_frame, textvariable=self.px_to_mm_ratio, width=8).pack(side=tk.LEFT)
        ttk.Label(ratio_frame, text="(Default: 19px)").pack(side=tk.LEFT, padx=5)
        
        # 分析按鈕和進度條
        control_frame = ttk.LabelFrame(left_frame, text="Analysis Control", padding=10)
        control_frame.pack(fill=tk.X, padx=5, pady=10)
        
        self.analyze_button = ttk.Button(control_frame, text="Start Analysis", command=self.start_analysis)
        self.analyze_button.pack(fill=tk.X, pady=(0, 10))
        
        self.progress_var = tk.DoubleVar()
        self.progress = ttk.Progressbar(control_frame, variable=self.progress_var, maximum=100)
        self.progress.pack(fill=tk.X, pady=(0, 5))
        
        self.status_var = tk.StringVar(value="Ready")
        self.status_label = ttk.Label(control_frame, textvariable=self.status_var, wraplength=200)
        self.status_label.pack(fill=tk.X)
        
        # 結果操作區域
        results_frame = ttk.LabelFrame(left_frame, text="Results", padding=10)
        results_frame.pack(fill=tk.X, padx=5, pady=5)
        
        self.open_csv_button = ttk.Button(results_frame, text="Open CSV Results", command=self.open_csv, state=tk.DISABLED)
        self.open_csv_button.pack(fill=tk.X, pady=(0, 5))
        
        self.open_folder_button = ttk.Button(results_frame, text="Open Result Folder", command=self.open_result_folder, state=tk.DISABLED)
        self.open_folder_button.pack(fill=tk.X)
        
        # 版權信息
        copyright_label = ttk.Label(left_frame, text="© 2025 Zhen-Tang Huang \n& Chunghwa Telecom Co., Ltd. \n& National Taiwan University Hospital \nAll rights reserved", font=("Arial", 8))
        copyright_label.pack(side=tk.BOTTOM, pady=10)
        
        #---------- 右側面板內容 ----------#
        # 影像瀏覽區域
        self.image_frame = ttk.LabelFrame(right_frame, text="Analysis Result Preview", padding=10)
        self.image_frame.pack(fill=tk.BOTH, expand=True, padx=5, pady=5)
        
        # 創建一個畫布容器以支持縮放和平移
        self.canvas = tk.Canvas(self.image_frame, bg="black", highlightthickness=0)
        self.canvas.pack(fill=tk.BOTH, expand=True)
        
        # 為畫布添加縮放和平移事件
        self.canvas.bind("<MouseWheel>", self.zoom)  # Windows滾輪事件
        self.canvas.bind("<Button-4>", self.zoom)    # Linux向上滾動
        self.canvas.bind("<Button-5>", self.zoom)    # Linux向下滾動
        
        # 添加拖拽功能
        self.canvas.bind("<ButtonPress-1>", self.start_drag)
        self.canvas.bind("<B1-Motion>", self.drag)
        self.canvas.bind("<ButtonRelease-1>", self.stop_drag)
        
        # 影像瀏覽控制
        nav_frame = ttk.Frame(self.image_frame)
        nav_frame.pack(fill=tk.X, pady=(10, 0))
        
        # 導航按鈕和計數器
        nav_buttons_frame = ttk.Frame(nav_frame)
        nav_buttons_frame.pack(fill=tk.X)
        
        # 左側按鈕
        left_frame = ttk.Frame(nav_buttons_frame)
        left_frame.pack(side=tk.LEFT, expand=True)
        self.prev_button = ttk.Button(left_frame, text="Previous", command=self.show_prev_image, state=tk.DISABLED)
        self.prev_button.pack(side=tk.LEFT)
        
        # 中間計數器
        center_frame = ttk.Frame(nav_buttons_frame)
        center_frame.pack(side=tk.LEFT, expand=True)
        self.image_counter = ttk.Label(center_frame, text="0/0")
        self.image_counter.pack(side=tk.TOP)
        
        # 右側按鈕
        right_frame = ttk.Frame(nav_buttons_frame)
        right_frame.pack(side=tk.RIGHT, expand=True)
        self.next_button = ttk.Button(right_frame, text="Next", command=self.show_next_image, state=tk.DISABLED)
        self.next_button.pack(side=tk.RIGHT)
        
        # 縮放控制按鈕 - 居中布局
        zoom_frame = ttk.Frame(nav_frame)
        zoom_frame.pack(fill=tk.X, pady=(5, 0))
        
        # 使按鈕居中
        zoom_buttons_container = ttk.Frame(zoom_frame)
        zoom_buttons_container.pack(side=tk.TOP, fill=tk.X)
        
        # 左側填充空間
        ttk.Frame(zoom_buttons_container).pack(side=tk.LEFT, expand=True)
        
        # 縮放按鈕在中間
        zoom_buttons = ttk.Frame(zoom_buttons_container)
        zoom_buttons.pack(side=tk.LEFT)
        
        self.zoom_out_button = ttk.Button(zoom_buttons, text="Zoom Out (-)", command=self.zoom_out, state=tk.DISABLED)
        self.zoom_out_button.pack(side=tk.LEFT, padx=5)
        
        self.zoom_reset_button = ttk.Button(zoom_buttons, text="Reset Zoom (100%)", command=self.zoom_reset, state=tk.DISABLED)
        self.zoom_reset_button.pack(side=tk.LEFT, padx=5)
        
        self.zoom_in_button = ttk.Button(zoom_buttons, text="Zoom In (+)", command=self.zoom_in, state=tk.DISABLED)
        self.zoom_in_button.pack(side=tk.LEFT, padx=5)
        
        # 右側填充空間
        ttk.Frame(zoom_buttons_container).pack(side=tk.LEFT, expand=True)
    
    def browse_image_dir(self):
        dirname = filedialog.askdirectory(initialdir=self.image_dir.get())
        if dirname:
            self.image_dir.set(dirname)
    
    def browse_json_dir(self):
        dirname = filedialog.askdirectory(initialdir=self.json_dir.get())
        if dirname:
            self.json_dir.set(dirname)
    
    def browse_output_dir(self):
        dirname = filedialog.askdirectory(initialdir=self.output_dir.get())
        if dirname:
            self.output_dir.set(dirname)
    
    def update_progress(self, current, total, message=""):
        progress = int((current + 1) / total * 100)
        self.progress_var.set(progress)
        self.status_var.set(message)
        self.master.update_idletasks()
    
    def start_analysis(self):
        # 檢查路徑是否有效
        if not os.path.exists(self.image_dir.get()):
            messagebox.showerror("Error", "Image directory does not exist!")
            return
        
        if not os.path.exists(self.json_dir.get()):
            messagebox.showerror("Error", "Annotation directory does not exist!")
            return
        
        # 禁用按鈕
        self.analyze_button.configure(state=tk.DISABLED)
        
        # 重置進度
        self.progress_var.set(0)
        self.status_var.set("Starting analysis...")
        
        # 在新線程中運行分析
        self.analysis_thread = threading.Thread(target=self.run_analysis)
        self.analysis_thread.daemon = True
        self.analysis_thread.start()
    
    def run_analysis(self):
        try:
            # 獲取轉換比例
            try:
                px_per_mm = float(self.px_to_mm_ratio.get())
                if px_per_mm <= 0:
                    raise ValueError("Conversion ratio must be positive")
            except ValueError:
                # 如果輸入無效，使用預設值
                messagebox.showwarning("Warning", "Invalid conversion ratio. Using default (1mm = 19px).")
                px_per_mm = 19
                self.px_to_mm_ratio.set("19")
            
            # 創建分析器並執行分析
            analyzer = ParathyroidTumorAnalyzer(
                self.image_dir.get(), 
                self.json_dir.get(), 
                self.output_dir.get(),
                px_per_mm,  # 傳遞轉換比例
                self.update_progress
            )
            analyzer.analyze_all_images()
            self.results_csv = os.path.join(analyzer.output_dir, "parathyroid_analysis_results.csv")
            self.processed_images = analyzer.processed_images
            
            # 完成後啟用按鈕
            self.master.after(0, self.analysis_complete)
        except Exception as e:
            # self.master.after(0, lambda: self.show_error(f"Error during analysis: {str(e)}"))
            messagebox.showerror("Error", f"Error during analysis: {str(e)}")
    
    def analysis_complete(self):
        self.status_var.set("Analysis completed")
        self.analyze_button.configure(state=tk.NORMAL)
        self.open_csv_button.configure(state=tk.NORMAL)
        self.open_folder_button.configure(state=tk.NORMAL)
        
        # 如果有結果影像，顯示第一張
        if self.processed_images:
            self.current_image_index = 0
            self.show_image(self.processed_images[0])
            
            # 啟用導航按鈕
            self.prev_button.configure(state=tk.NORMAL)
            self.next_button.configure(state=tk.NORMAL)
            self.zoom_in_button.configure(state=tk.NORMAL)
            self.zoom_out_button.configure(state=tk.NORMAL)
            self.zoom_reset_button.configure(state=tk.NORMAL)
            
            # 更新計數器
            self.image_counter.configure(text=f"1/{len(self.processed_images)}")
        
        messagebox.showinfo("Complete", "Image analysis completed!")
    
    def show_error(self, message):
        self.status_var.set("Error")
        self.analyze_button.configure(state=tk.NORMAL)
        messagebox.showerror("Error", message)
    
    def open_csv(self):
        if self.results_csv and os.path.exists(self.results_csv):
            try:
                # 嘗試使用系統默認程序打開CSV文件
                if os.name == 'nt':  # Windows
                    os.startfile(self.results_csv)
                elif os.name == 'posix':  # macOS, Linux
                    os.system(f"open '{self.results_csv}'")
            except Exception as e:
                messagebox.showerror("Error", f"Cannot open CSV file: {str(e)}")
    
    def open_result_folder(self):
        if os.path.exists(self.output_dir.get()):
            try:
                # 嘗試使用系統默認文件管理器打開結果目錄
                if os.name == 'nt':  # Windows
                    os.startfile(self.output_dir.get())
                elif os.name == 'posix':  # macOS, Linux
                    os.system(f"open '{self.output_dir.get()}'")
            except Exception as e:
                messagebox.showerror("Error", f"Cannot open result directory: {str(e)}")
    
    def show_image(self, image_path):
        try:
            if os.path.exists(image_path):
                # 清除畫布
                self.canvas.delete("all")
                
                # 讀取圖像
                self.original_image = Image.open(image_path)
                self.current_zoom = 1.0
                
                # 重置拖拽狀態
                self.drag_data = {"x": 0, "y": 0, "dragging": False}
                self.can_drag = False  # 初始禁用拖動
                
                # 調整圖像以適應畫布
                self.update_image()
                
                # 更新圖像計數器
                self.image_counter.configure(text=f"{self.current_image_index + 1}/{len(self.processed_images)}")
        except Exception as e:
            messagebox.showerror("Error", f"Cannot display image: {str(e)}")
    
    def update_image(self):
        if self.original_image:
            # 獲取畫布大小
            canvas_width = self.canvas.winfo_width()
            canvas_height = self.canvas.winfo_height()
            
            # 如果畫布尚未配置（第一次加載時）
            if canvas_width <= 1:
                canvas_width = 600
                canvas_height = 400
            
            # 獲取原始圖像尺寸
            img_width, img_height = self.original_image.size
            
            # 清除當前畫布內容
            self.canvas.delete("all")
            self.image_item = None
            
            # 如果是初始顯示（縮放因子為1.0），則自動適應畫布大小
            if self.current_zoom == 1.0:
                # 計算縮放以適應畫布
                scale = min(canvas_width / img_width, canvas_height / img_height)
                new_width = int(img_width * scale)
                new_height = int(img_height * scale)
                resized_img = self.original_image.resize((new_width, new_height), Image.LANCZOS)
                self.can_drag = False  # 在1:1比例下禁用拖動
            else:
                # 依據縮放因子調整圖像大小
                new_width = int(img_width * self.current_zoom)
                new_height = int(img_height * self.current_zoom)
                resized_img = self.original_image.resize((new_width, new_height), Image.LANCZOS)
                self.can_drag = True  # 在放大狀態下啟用拖動
            
            # 將PIL圖像轉換為Tkinter的PhotoImage
            self.tk_img = ImageTk.PhotoImage(resized_img)
            
            # 計算居中位置
            x_position = (canvas_width - new_width) // 2
            y_position = (canvas_height - new_height) // 2
            
            # 在畫布上顯示圖像，並保存圖像項目ID
            self.image_item = self.canvas.create_image(x_position, y_position, anchor="nw", image=self.tk_img)
    
    # 拖拽相關方法
    def start_drag(self, event):
        # 只有當放大到一定程度時才能拖拽，避免在1:1比例時拖拽
        if self.can_drag:
            # 記錄鼠標起始位置
            self.drag_data["x"] = event.x
            self.drag_data["y"] = event.y
            self.drag_data["dragging"] = True
    
    def drag(self, event):
        # 確保圖片存在且處於拖拽狀態
        if self.drag_data["dragging"] and self.image_item is not None and self.can_drag:
            # 計算移動距離
            dx = event.x - self.drag_data["x"]
            dy = event.y - self.drag_data["y"]
            
            # 移動圖像
            self.canvas.move(self.image_item, dx, dy)
            
            # 更新鼠標位置
            self.drag_data["x"] = event.x
            self.drag_data["y"] = event.y
    
    def stop_drag(self, event):
        # 結束拖拽
        self.drag_data["dragging"] = False
    
    def zoom(self, event):
        if not self.original_image:
            return
            
        # 記錄縮放前的圖片位置（如果存在）
        old_zoom = self.current_zoom
            
        # 處理不同系統上的滾輪事件
        if event.num == 4 or event.delta > 0:  # 放大
            self.current_zoom *= 1.1
        elif event.num == 5 or event.delta < 0:  # 縮小
            self.current_zoom *= 0.9
        
        # 限制縮放範圍
        self.current_zoom = max(0.1, min(self.current_zoom, 5.0))
        
        # 更新圖像
        self.update_image()
    
    def zoom_in(self):
        if self.original_image:
            self.current_zoom *= 1.2
            self.current_zoom = min(self.current_zoom, 5.0)
            self.update_image()
    
    def zoom_out(self):
        if self.original_image:
            self.current_zoom *= 0.8
            self.current_zoom = max(self.current_zoom, 0.1)
            self.update_image()
    
    def zoom_reset(self):
        if self.original_image:
            self.current_zoom = 1.0
            self.drag_data = {"x": 0, "y": 0, "dragging": False}  # 重置拖拽狀態
            self.update_image()
    
    def show_prev_image(self):
        if self.processed_images:
            self.current_image_index = (self.current_image_index - 1) % len(self.processed_images)
            self.show_image(self.processed_images[self.current_image_index])
    
    def show_next_image(self):
        if self.processed_images:
            self.current_image_index = (self.current_image_index + 1) % len(self.processed_images)
            self.show_image(self.processed_images[self.current_image_index])


if __name__ == "__main__":
    # 創建並運行GUI
    root = tk.Tk()
    app = ParathyroidAnalyzerGUI(root)
    root.mainloop()
<<<<<<< HEAD
    #
=======
    
>>>>>>> c7119112
<|MERGE_RESOLUTION|>--- conflicted
+++ resolved
@@ -988,9 +988,4 @@
     # 創建並運行GUI
     root = tk.Tk()
     app = ParathyroidAnalyzerGUI(root)
-    root.mainloop()
-<<<<<<< HEAD
-    #
-=======
-    
->>>>>>> c7119112
+    root.mainloop()